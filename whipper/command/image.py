--- conflicted
+++ resolved
@@ -30,81 +30,6 @@
 logger = logging.getLogger(__name__)
 
 
-<<<<<<< HEAD
-class Retag(BaseCommand):
-    summary = "retag image files"
-    description = """
-Retags the image from the given .cue files with tags obtained from MusicBrainz.
-"""
-
-    def add_arguments(self):
-        self.parser.add_argument('cuefile', nargs='+', action='store',
-                                 help="cue file to load rip image from")
-        self.parser.add_argument(
-            '-R', '--release-id',
-            action="store", dest="release_id",
-            help="MusicBrainz release id to match to (if there are multiple)"
-        )
-        self.parser.add_argument(
-            '-p', '--prompt',
-            action="store_true", dest="prompt",
-            help="Prompt if there are multiple matching releases"
-        )
-        self.parser.add_argument(
-            '-c', '--country',
-            action="store", dest="country",
-            help="Filter releases by country"
-        )
-
-    def do(self):
-
-        prog = program.Program(config.Config(), stdout=sys.stdout)
-        runner = task.SyncRunner()
-
-        for arg in self.options.cuefile:
-            sys.stdout.write('Retagging image %r\n' % arg)
-            arg = arg.decode('utf-8')
-            cueImage = image.Image(arg)
-            cueImage.setup(runner)
-
-            mbdiscid = cueImage.table.getMusicBrainzDiscId()
-            sys.stdout.write('MusicBrainz disc id is %s\n' % mbdiscid)
-
-            sys.stdout.write("MusicBrainz lookup URL %s\n" %
-                             cueImage.table.getMusicBrainzSubmitURL())
-            prog.metadata = prog.getMusicBrainz(cueImage.table, mbdiscid,
-                                                release=self.options.release_id,  # noqa: E501
-                                                country=self.options.country,
-                                                prompt=self.options.prompt)
-
-            if not prog.metadata:
-                print('Not in MusicBrainz database, skipping')
-                continue
-
-            prog.metadata.discid = mbdiscid
-
-            # FIXME: this feels like we're poking at internals.
-            prog.cuePath = arg
-            prog.result = result.RipResult()
-            for track in cueImage.table.tracks:
-                path = cueImage.getRealPath(track.indexes[1].path)
-
-                taglist = prog.getTagList(track.number)
-                logger.debug(
-                    'possibly retagging %r from cue path %r with taglist %r',
-                    path, arg, taglist)
-                t = encode.SafeRetagTask(path, taglist)
-                runner.run(t)
-                path = os.path.basename(path)
-                if t.changed:
-                    print('Retagged %s' % path)
-                else:
-                    print('%s already tagged correctly' % path)
-            print()
-
-
-=======
->>>>>>> 5db7656e
 class Verify(BaseCommand):
     summary = "verify image"
     description = """
